--- conflicted
+++ resolved
@@ -15,6 +15,7 @@
 # NOTES: Currently, this only works for weighted undirected graphs.
 #
 # Copyright (C) 2017 Bhargav Chippada <bhargavchippada19@gmail.com>
+# Copyright (C) 2025 Amin Alam <ma.alamalhoda@gmail.com>
 #
 # Available under the GPLv3
 
@@ -45,36 +46,12 @@
 
 
 class ForceAtlas2:
-<<<<<<< HEAD
-    def __init__(self,
-                 # Behavior alternatives
-                 outboundAttractionDistribution=False,  # Dissuade hubs
-                 linLogMode=False,  # NOT IMPLEMENTED
-                 adjustSizes=False,  # Prevent overlap
-                 edgeWeightInfluence=1.0,
-
-                 # Performance
-                 jitterTolerance=1.0,  # Tolerance
-                 barnesHutOptimize=True,
-                 barnesHutTheta=1.2,
-                 multiThreaded=False,  # NOT IMPLEMENTED
-
-                 # Tuning
-                 scalingRatio=2.0,
-                 strongGravityMode=False,
-                 gravity=1.0,
-                 nodeSize=1.0, # Overlap distance
-
-                 # Log
-                 verbose=True):
-        assert linLogMode == multiThreaded == False, "You selected a feature that has not been implemented yet..."
-=======
     def __init__(
         self,
         # Behavior alternatives
         outboundAttractionDistribution=False,  # Dissuade hubs
         linLogMode=False,  # NOT IMPLEMENTED
-        adjustSizes=False,  # Prevent overlap (NOT IMPLEMENTED)
+        adjustSizes=False,  # Prevent overlap
         edgeWeightInfluence=1.0,
         # Performance
         jitterTolerance=1.0,  # Tolerance
@@ -85,13 +62,13 @@
         scalingRatio=2.0,
         strongGravityMode=False,
         gravity=1.0,
+        nodeSize=1.0,  # Overlap distance
         # Log
         verbose=True,
     ):
         assert (
-            linLogMode == adjustSizes == multiThreaded == False
+            linLogMode == multiThreaded == False
         ), "You selected a feature that has not been implemented yet..."
->>>>>>> d2d8c65b
         self.outboundAttractionDistribution = outboundAttractionDistribution
         self.linLogMode = linLogMode
         self.adjustSizes = adjustSizes
@@ -233,13 +210,9 @@
             repulsion_timer.start()
             # parallelization should be implemented here
             if self.barnesHutOptimize:
-<<<<<<< HEAD
-                rootRegion.applyForceOnNodes(nodes, self.barnesHutTheta, self.scalingRatio, self.adjustSizes)
-=======
                 rootRegion.applyForceOnNodes(
-                    nodes, self.barnesHutTheta, self.scalingRatio
+                    nodes, self.barnesHutTheta, self.scalingRatio, self.adjustSizes
                 )
->>>>>>> d2d8c65b
             else:
                 fa2util.apply_repulsion(nodes, self.scalingRatio, self.adjustSizes)
             repulsion_timer.stop()
@@ -256,33 +229,23 @@
 
             # If other forms of attraction were implemented they would be selected here.
             attraction_timer.start()
-<<<<<<< HEAD
-            fa2util.apply_attraction(nodes, edges, self.outboundAttractionDistribution, outboundAttCompensation,
-                                     self.edgeWeightInfluence, self.adjustSizes)
-=======
             fa2util.apply_attraction(
                 nodes,
                 edges,
                 self.outboundAttractionDistribution,
                 outboundAttCompensation,
                 self.edgeWeightInfluence,
+                self.adjustSizes,
             )
->>>>>>> d2d8c65b
             attraction_timer.stop()
 
             # Adjust speeds and apply forces
             applyforces_timer.start()
-<<<<<<< HEAD
-            values = fa2util.adjustSpeedAndApplyForces(nodes, speed, speedEfficiency, self.jitterTolerance, self.adjustSizes)
-            speed = values['speed']
-            speedEfficiency = values['speedEfficiency']
-=======
             values = fa2util.adjustSpeedAndApplyForces(
-                nodes, speed, speedEfficiency, self.jitterTolerance
+                nodes, speed, speedEfficiency, self.jitterTolerance, self.adjustSizes
             )
             speed = values["speed"]
             speedEfficiency = values["speedEfficiency"]
->>>>>>> d2d8c65b
             applyforces_timer.stop()
 
         if self.verbose:
